--- conflicted
+++ resolved
@@ -396,48 +396,21 @@
 }
 
 // Simple function to get image URLs by registration number (for WhatsApp bot)
-// Only returns URLs for images that actually exist in the database
-async function getImageUrlsByRegistration(registrationNumber, baseUrl = null) {
-  try {
-    const pool = require('../db');
-    
-    // First check if images exist in the database
-    const res = await pool.query(`
-      SELECT ci.image_path, ci.image_type, ci.id
-      FROM car_images ci
-      JOIN cars c ON ci.car_id = c.id
-      WHERE c.registration_number = $1
-      ORDER BY ci.id
-    `, [registrationNumber]);
-    
-    if (res.rows.length === 0) {
-      console.log(`📸 No images found in database for car ${registrationNumber}`);
-      return [];
-    }
-    
-<<<<<<< HEAD
-    const base = baseUrl || process.env.BASE_URL || 'http://localhost:3000';
-=======
-    const base = baseUrl || 'http://localhost:3000';
->>>>>>> 8a4d76fc
-    const imageUrls = [];
-    
-    // Only return URLs for images that exist in the database
-    res.rows.forEach((row, index) => {
-      imageUrls.push({
-        url: row.image_path.startsWith('http') ? row.image_path : `${base}/${row.image_path}`,
-        sequence: index + 1,
-        type: row.image_type || 'additional'
-      });
-    });
-    
-    console.log(`📸 Found ${imageUrls.length} images in database for ${registrationNumber}`);
-    return imageUrls;
-    
-  } catch (error) {
-    console.error('Error fetching image URLs by registration:', error);
-    return [];
-  }
+function getImageUrlsByRegistration(registrationNumber, baseUrl = null) {
+  const base = baseUrl || 'http://localhost:3000';
+  const imageUrls = [];
+  
+  // Check for images 1-4 using the new naming convention
+  for (let i = 1; i <= 4; i++) {
+    const imagePath = `uploads/cars/${registrationNumber}/${registrationNumber}_${i}.jpg`;
+    imageUrls.push({
+      url: `${base}/${imagePath}`,
+      sequence: i,
+      type: ['front', 'back', 'side', 'interior'][i - 1] || 'additional'
+    });
+  }
+  
+  return imageUrls;
 }
 
 module.exports = {
