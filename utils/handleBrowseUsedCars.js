const { formatRupees, getAvailableTypes, getAvailableBrands, getCarsByFilter , getCarImagesByRegistration} = require('./carData');
const { getNextAvailableDays, getTimeSlots, getActualDateFromSelection, getActualDateFromDaySelection } = require('./timeUtils');
const fs = require('fs');
const path = require('path');

// Import database connection
const pool = require('../db');

// Helper function to construct image URL using the new naming convention
// Only returns URL if image exists in database
async function constructImageUrl(registrationNumber, sequenceNumber, baseUrl = null) {
  try {
    const pool = require('../db');
    
    // Check if this specific image exists in the database
    const res = await pool.query(`
      SELECT ci.image_path
      FROM car_images ci
      JOIN cars c ON ci.car_id = c.id
      WHERE c.registration_number = $1 AND ci.image_type = $2
      LIMIT 1
    `, [registrationNumber, ['front', 'back', 'side', 'interior'][sequenceNumber - 1]]);
    
    if (res.rows.length === 0) {
      console.log(`📸 No image found for ${registrationNumber} sequence ${sequenceNumber}`);
      return null;
    }
    
<<<<<<< HEAD
    const base = 'http://27.111.72.51:3000';
=======
    const base = baseUrl || process.env.NGROK_URL || process.env.PUBLIC_URL || 'http://localhost:3000';
>>>>>>> 8a4d76fc
    const imagePath = res.rows[0].image_path;
    
    // Return Cloudinary URL if it's already a full URL, otherwise construct local URL
    if (imagePath.startsWith('http')) {
      return imagePath;
    } else {
      return `${base}/${imagePath}`;
    }
    
  } catch (error) {
    console.error('Error constructing image URL:', error);
    return null;
  }
}

// Helper function to check if an image URL is publicly accessible
function isPubliclyAccessible(baseUrl) {
  return baseUrl && !baseUrl.includes('localhost') && !baseUrl.includes('127.0.0.1');
}

async function handleBrowseUsedCars(session, userMessage) {
  console.log("📩 Entered handleBrowseUsedCars");
  
  const step = session.step || 'browse_start';
  console.log("🧠 Current step:", step);
  console.log("📝 User input:", userMessage);
  console.log("🔍 Session object:", JSON.stringify(session, null, 2));

  // Budget options constant
  const BUDGET_OPTIONS = [
    "Under ₹5 Lakhs",
    "₹5-10 Lakhs",
    "₹10-15 Lakhs",
    "₹15-20 Lakhs",
    "Above ₹20 Lakhs"
  ];

  switch (step) {
    case 'browse_start':
      console.log("🔄 Step matched: browse_start");
      console.log("📝 User message in browse_start:", userMessage);
      
      // Always start with budget selection for new browse conversations
      session.step = 'browse_budget';
      return {
        message: "Great choice! Let's find your perfect car. First, what's your budget range?",
        options: BUDGET_OPTIONS
      };

    case 'browse_budget':
      console.log("🔄 Step matched: browse_budget");
      console.log("💰 Setting budget to:", userMessage);
      console.log("🔍 Session before update:", JSON.stringify(session, null, 2));
      session.budget = userMessage;
      session.step = 'browse_type';
      console.log("📝 Updated session step to:", session.step);
      console.log("💰 Updated session budget to:", session.budget);
      console.log("🔍 Session after update:", JSON.stringify(session, null, 2));
      const types = await getAvailableTypes(pool, session.budget);
      return {
        message: `Perfect! ${userMessage} gives you excellent options. What type of car do you prefer?`,
        options: ['all Type', ...types]
      };

    case 'browse_type':
      console.log("🔄 Step matched: browse_type");
      session.type = userMessage === 'all Type' ? 'all' : userMessage;
      session.step = 'browse_brand';
      const brands = await getAvailableBrands(pool, session.budget, session.type);
      return {
        message: `Excellent choice! Which brand do you prefer?`,
        options: ['all Brand', ...brands]
      };

    case 'browse_brand':
      console.log("🔄 Step matched: browse_brand");
      session.brand = userMessage === 'all Brand' ? 'all' : userMessage;
      session.step = 'show_cars';
      const cars = await getCarsByFilter(pool, session.budget, session.type, session.brand);
      session.filteredCars = cars;
      session.carIndex = 0;
      
      if (cars.length === 0) {
        return {
          message: `Sorry, no cars found matching your criteria. Let's try different options.`,
          options: ["Change criteria"]
        };
      }
      
      return await getCarDisplayChunk(session, pool);

    case 'show_more_cars':
      console.log("🔄 Step matched: show_more_cars");
      
      // Handle SELECT button responses
      if (userMessage === "SELECT") {
        const cars = session.filteredCars || [];
        const currentCar = cars[session.carIndex];
        
        if (currentCar) {
          session.selectedCar = `${currentCar.brand} ${currentCar.model} ${currentCar.variant}`;
          session.step = 'car_selected_options';
          return {
            message: `Great choice! You've selected ${session.selectedCar}. What would you like to do next?`,
            options: ["Book Test Drive", "Change My Criteria"]
          };
        }
      }
      
      // Handle SELECT button responses (format: book_Brand_Model_Variant)
      if (userMessage.startsWith("book_")) {
        const carId = userMessage;
        const cars = session.filteredCars || [];
        
        // Find the car by ID
        const selectedCar = cars.find(car => {
          const carIdFromCar = `book_${car.brand}_${car.model}_${car.variant}`.replace(/\s+/g, '_');
          return carIdFromCar === carId;
        });
        
        if (selectedCar) {
          session.selectedCar = `${selectedCar.brand} ${selectedCar.model} ${selectedCar.variant}`;
          session.step = 'car_selected_options';
          return {
            message: `Great choice! You've selected ${session.selectedCar}. What would you like to do next?`,
            options: ["Book Test Drive", "Change My Criteria"]
          };
        }
      }
      
      // Handle "Browse More Cars" button
      if (userMessage === "Browse More Cars") {
        session.carIndex += 3;
        const cars = session.filteredCars || [];
        
        if (session.carIndex >= cars.length) {
          return {
            message: "No more cars available. Would you like to change your criteria?",
            options: ["Change criteria"]
          };
        }
        
        return await getCarDisplayChunk(session, pool);
      }
      
      // Handle "Change criteria" selection
      if (userMessage === "Change criteria" || userMessage === "Change My Criteria") {
        session.step = 'browse_start';
        session.carIndex = 0; // Reset car index
        session.filteredCars = []; // Clear filtered cars
        session.selectedCar = null; // Clear selected car
        return {
          message: "No problem! Let's find you a different car. What's your budget range?",
          options: BUDGET_OPTIONS
        };
      }
      
      // If it's a car selection (legacy support)
      session.selectedCar = userMessage;
      session.step = 'test_drive_date';
      return {
        message: `Excellent! Let's schedule your ${userMessage} test drive. When would you prefer?`,
        options: ["Today", "Tomorrow", "Later this Week", "Next Week"]
      };

    case 'car_selected_options':
      console.log("🔄 Step matched: car_selected_options");
      
      if (userMessage === "Book Test Drive") {
        session.step = 'test_drive_date';
        return {
          message: `Excellent! Let's schedule your ${session.selectedCar} test drive. When would you prefer?`,
          options: ["Today", "Tomorrow", "Later this Week", "Next Week"]
        };
      }
      
      if (userMessage === "Change My Criteria") {
        session.step = 'browse_start';
        session.carIndex = 0; // Reset car index
        session.filteredCars = []; // Clear filtered cars
        session.selectedCar = null; // Clear selected car
        return {
          message: "No problem! Let's find you a different car. What's your budget range?",
          options: BUDGET_OPTIONS
        };
      }

    case 'test_drive_date':
      console.log("🔄 Step matched: test_drive_date");
      session.testDriveDate = userMessage;
      
      if (["Today", "Tomorrow"].includes(userMessage)) {
        // Store the actual date for these options
        const actualDate = getActualDateFromSelection(userMessage);
        if (actualDate) {
          session.testDriveActualDate = actualDate;
          session.testDriveDateFormatted = actualDate.toLocaleDateString('en-IN', { 
            weekday: 'long', 
            year: 'numeric', 
            month: 'long', 
            day: 'numeric' 
          });
        }
        
        session.step = 'test_drive_time';
        return {
          message: "Perfect! Which time works better for you?",
          options: getTimeSlots()
        };
      } else {
        session.step = 'test_drive_day';
        return {
          message: "Which day works best for you?",
          options: getNextAvailableDays(userMessage)
        };
      }

    case 'test_drive_day':
      console.log("🔄 Step matched: test_drive_day");
      session.testDriveDay = userMessage;
      
      // Get the actual date from the day selection
      const actualDateFromDay = getActualDateFromDaySelection(userMessage, session.testDriveDate);
      if (actualDateFromDay) {
        session.testDriveActualDate = actualDateFromDay;
        session.testDriveDateFormatted = actualDateFromDay.toLocaleDateString('en-IN', { 
          weekday: 'long', 
          year: 'numeric', 
          month: 'long', 
          day: 'numeric' 
        });
      }
      
      session.step = 'test_drive_time';
      return {
        message: "Perfect! What time works best?",
        options: getTimeSlots()
      };

    case 'test_drive_time':
      console.log("🔄 Step matched: test_drive_time");
      session.testDriveTime = userMessage;
      session.step = 'td_name';
      return { message: "Great! I need some details to confirm your booking:\n\n1. Your Name:" };

    case 'td_name':
      console.log("🔄 Step matched: td_name");
      session.td_name = userMessage;
      session.step = 'td_phone';
      return { message: "2. Your Phone Number:" };

    case 'td_phone':
      console.log("🔄 Step matched: td_phone");
      session.td_phone = userMessage;
      session.step = 'td_license';
      return {
        message: "3. Do you have a valid driving license?",
        options: ["Yes", "No"]
      };

    case 'td_license':
      console.log("🔄 Step matched: td_license");
      session.td_license = userMessage;
      session.step = 'td_location_mode';
      return {
        message: "Thank you! Where would you like to take the test drive?",
        options: ["Showroom pickup", "Home pickup"]
      };

    case 'td_location_mode':
      console.log("🔄 Step matched: td_location_mode");
      console.log("🔍 Debug - userMessage:", userMessage);
      session.td_location_mode = userMessage;
      console.log("🔍 Debug - session.td_location_mode set to:", session.td_location_mode);
      if (userMessage.includes("Home pickup")) {
        session.step = 'td_home_address';
        return { message: "Please share your current address for the test drive:" };
      } else {
        session.step = 'test_drive_confirmation';
        return getTestDriveConfirmation(session);
      }

    case 'td_home_address':
      console.log("🔄 Step matched: td_home_address");
      session.td_home_address = userMessage;
      session.step = 'test_drive_confirmation';
      return getTestDriveConfirmation(session);

    case 'td_drop_location':
      console.log("🔄 Step matched: td_drop_location");
      session.td_drop_location = userMessage;
      session.step = 'test_drive_confirmation';
      return getTestDriveConfirmation(session);

    case 'test_drive_confirmation':
      console.log("🔄 Step matched: test_drive_confirmation");
      
      if (userMessage === "Confirm") {
        // Save test drive details to database
        try {
          // Use the actual date if available, otherwise use current date
          let testDriveDateTime = new Date();
          if (session.testDriveActualDate) {
            testDriveDateTime = session.testDriveActualDate;
            // Set the time based on user selection
            if (session.testDriveTime) {
              if (session.testDriveTime.includes("Morning")) {
                testDriveDateTime.setHours(10, 0, 0, 0);
              } else if (session.testDriveTime.includes("Afternoon")) {
                testDriveDateTime.setHours(13, 0, 0, 0);
              } else if (session.testDriveTime.includes("Evening")) {
                testDriveDateTime.setHours(16, 0, 0, 0);
              }
            }
          }
          
          console.log("📅 Saving test drive with date:", testDriveDateTime);
          
          await pool.query(`
            INSERT INTO test_drives 
            (user_id, car, datetime, name, phone, has_dl, created_at)
            VALUES ($1, $2, $3, $4, $5, $6, NOW())
          `, [
            session.userId || 'unknown', // You might need to pass userId in session
            session.selectedCar || 'Not selected',
            testDriveDateTime,
            session.td_name || 'Not provided',
            session.td_phone || 'Not provided',
            session.td_license ? true : false // Convert license info to boolean
          ]);
          console.log("✅ Test drive details saved to database");
        } catch (error) {
          console.error("❌ Error saving test drive details:", error);
        }
        
        session.step = 'booking_complete';
        return {
          message: "Thank you! Your test drive has been confirmed. We'll contact you shortly to finalize the details.",
          options: ["Explore More", "End Conversation"]
        };
      }
      
      if (userMessage === "Reject") {
        session.step = 'browse_start';
        session.carIndex = 0;
        session.filteredCars = [];
        session.selectedCar = null;
        return {
          message: "No problem! Let's find you a different car. What's your budget range?",
          options: BUDGET_OPTIONS
        };
      }
      
      // If user sends all other message, show confirmation again
      return getTestDriveConfirmation(session);

    case 'booking_complete':
      console.log("🔄 Step matched: booking_complete");
      
      if (userMessage === "Explore More") {
        session.step = 'browse_start';
        session.carIndex = 0;
        session.filteredCars = [];
        session.selectedCar = null;
        return {
          message: "Welcome! Let's find your perfect car. What's your budget range?",
          options: BUDGET_OPTIONS
        };
      }
      
      if (userMessage === "End Conversation") {
        // Set a flag to prevent greeting message from showing again
        session.conversationEnded = true;
        // Clear other session data but keep the flag
        const conversationEnded = true;
        Object.keys(session).forEach(key => {
          delete session[key];
        });
        session.conversationEnded = conversationEnded;
        return null; // Return null to indicate no message should be sent
      }
      
      return {
        message: "Please select an option:",
        options: ["Explore More", "End Conversation"]
      };

    case 'change_criteria_confirm':
      console.log("🔄 Step matched: change_criteria_confirm");
      if (userMessage.toLowerCase().includes("yes") || userMessage.toLowerCase().includes("proceed")) {
        session.step = 'browse_start';
        return await handleBrowseUsedCars(session, "start over");
      } else {
        return { message: "Okay, keeping your current selection intact." };
      }

    default:
      console.log("❌ Step not recognized, restarting...");
      return { message: "Something went wrong. Let's start again.", options: ["🏁 Start Again"] };
  }
}

async function getCarDisplayChunk(session, pool) {
  const cars = session.filteredCars || [];
  
  if (cars.length === 0) {
    return { message: "No more cars to display.", options: ["Change criteria"] };
  }

  // Show up to 3 cars at a time
  const startIndex = session.carIndex;
  const endIndex = Math.min(startIndex + 3, cars.length);
  const carsToShow = cars.slice(startIndex, endIndex);

  console.log(`📊 Processing ${carsToShow.length} cars (${startIndex + 1}-${endIndex} of ${cars.length})`);

  const messages = [];
  
  for (let i = 0; i < carsToShow.length; i++) {
    const car = carsToShow[i];
    
    // Get car images by registration number for the new naming convention
    let imagesByRegistration = [];
    try {
      imagesByRegistration = await getCarImagesByRegistration(pool, car.registration_number);
      console.log(`📸 Retrieved ${imagesByRegistration.length} images by registration for ${car.registration_number}`);
    } catch (error) {
      console.error(`❌ Error fetching images by registration for ${car.registration_number}:`, error);
    }
    
    // Use images by registration if available
    const finalCarImages = imagesByRegistration;

    
    const caption =
      `🚗 ${car.brand} ${car.model} ${car.variant}\n` +
      `📅 Year: ${car.year}\n` +
      `⛽ Fuel: ${car.fuel_type}\n` +
      `💰 Price: ${formatRupees(car.price)}`;
    
    if (finalCarImages && finalCarImages.length > 0) {
      // Validate that we have valid image data
      const validImages = finalCarImages.filter(img => img && img.path && typeof img.path === 'string');
      
      if (validImages.length === 0) {
        console.log(`⚠️ No valid images found for car ${car.id}, falling back to text-only`);
        // Fall back to text-only message
        const enhancedCaption = caption + '\n\n📸 Images: Not available at the moment 1';
        messages.push({
          type: 'text',
          text: { body: enhancedCaption }
        });
      } else {
        // Add image message with first available image
        const firstImage = validImages[0];
        
        // Use the new naming convention helper function
        let imageUrl = null;
        if (firstImage.sequence && car.registration_number) {
          // Use the new naming convention: registrationNumber_1.jpg
          imageUrl = await constructImageUrl(car.registration_number, firstImage.sequence);
          console.log(`📸 Using new naming convention for image: ${imageUrl}`);
        } else {
          // Fall back to the old path-based method
          if (firstImage.path.startsWith('uploads/')) {
            // imageUrl = `${process.env.NGROK_URL || process.env.PUBLIC_URL || 'http://27.111.72.51:3000'}/${firstImage.path}`;
            imageUrl = 'http://27.111.72.51:3000'
          } else {
            // imageUrl = `${process.env.NGROK_URL || process.env.PUBLIC_URL || 'http://27.111.72.51:3000'}/uploads/${firstImage.path}`;
            imageUrl = 'http://27.111.72.51:3000'
          }
          console.log(`📸 Using fallback path method for image: ${imageUrl}`);
        }
        
        // Guard: if URL couldn't be constructed, fall back to text
        if (!imageUrl || typeof imageUrl !== 'string') {
          console.log('⚠️ Image URL missing, falling back to text message');
          const enhancedCaption = caption + '\n\n📸 Images: Not available at the moment 2';
          messages.push({
            type: 'text',
            text: { body: enhancedCaption }
          });
          continue;
        }
        
        // Check if the image URL is publicly accessible
        if (isPubliclyAccessible(imageUrl)) {
          console.log(`📸 Adding car image (publicly accessible): ${imageUrl}`);
          messages.push({
            type: 'image',
            image: { link: imageUrl, caption: caption }
          });
        } else {
          console.log(`⚠️ Image URL not publicly accessible, falling back to text-only: ${imageUrl}`);
          // Fall back to text-only message with enhanced caption
          const enhancedCaption = caption + '\n\n📸 Images: Available but not publicly accessible. Please visit our website to view images.';
          messages.push({
            type: 'text',
            text: { body: enhancedCaption }
          });
        }
        
        // Removed additional images to show only one image with details
        // Previously, we sent up to 3 images per car. Now, we only send the first image.
      }
    } else {
      // No images available - show text-only message with enhanced caption
      console.log(`📸 No images found for car ${car.id}, showing text-only message`);
      
      // Enhanced caption for cars without images
      const enhancedCaption = caption + '\n\n📸 Images: Not available at the moment 3';
      
      // Add text message instead of image
      messages.push({
        type: 'text',
        text: { body: enhancedCaption }
      });
      
      // Try to find image in static images directory as fallback (only if no uploaded images)
      const staticImageFile = `${car.brand}_${car.model}_${car.variant}`.replace(/\s+/g, '_') + '.png';
      const staticImageUrl = `${process.env.NGROK_URL || process.env.PUBLIC_URL || 'http://27.111.72.51:3000'}/images/${staticImageFile}`;
      
      console.log(`📸 Trying static image fallback: ${staticImageFile}`);
      
      // Note: We don't add the static image here since WhatsApp doesn't support mixed message types
      // The text message above will be sufficient
    }

    // Add SELECT button message for each car
    const carId = `book_${car.brand}_${car.model}_${car.variant}`.replace(/\s+/g, '_');
    messages.push({
      type: 'interactive',
      interactive: {
        type: 'button',
        body: { text: 'SELECT' },
        action: {
          buttons: [
            {
              type: 'reply',
              reply: {
                id: carId,
                title: 'SELECT'
              }
            }
          ]
        }
      }
    });
  }

  // Add "Browse More Cars" button if there are more cars to show
  const hasMoreCars = endIndex < cars.length;
  
  let messageText = `Showing cars ${startIndex + 1}-${endIndex} of ${cars.length}:`;
  
  console.log(`📸 Created ${messages.length} messages for cars`);
  console.log(`📸 Message types:`, messages.map(m => m.type));
  
  const final = {
    message: messageText,
    messages: messages
  };
  
  // Always add "Browse More Cars" option if there are more cars
  if (hasMoreCars) {
    final.options = ["Browse More Cars"];
    console.log("🔍 Adding Browse More Cars button - hasMoreCars:", hasMoreCars, "cars.length:", cars.length, "endIndex:", endIndex);
  } else {
    final.message += "\n\nNo more cars available.";
    final.options = ["Change criteria"];
    console.log("🔍 No more cars to show - hasMoreCars:", hasMoreCars, "cars.length:", cars.length, "endIndex:", endIndex);
  }
  
  console.log("🔍 Final response structure:", JSON.stringify(final, null, 2));
  
  session.step = 'show_more_cars';
  return final;
}

function getTestDriveConfirmation(session) {
  console.log("🔍 Debug - session.td_location_mode:", session.td_location_mode);
  console.log("🔍 Debug - session.td_home_address:", session.td_home_address);
  console.log("🔍 Debug - session.td_drop_location:", session.td_drop_location);
  console.log("🔍 Debug - testDriveDateFormatted:", session.testDriveDateFormatted);
  
  let locationText;
  
  // Check for different location modes
  const locationMode = session.td_location_mode ? session.td_location_mode.toLowerCase() : '';
  console.log("🔍 Debug - Location mode:", locationMode);
  
  if (locationMode === "home pickup") {
    locationText = `\n📍 Test Drive Location: ${session.td_home_address || 'To be confirmed'}`;
    console.log("🔍 Debug - Using home address:", session.td_home_address);
  } else if (locationMode === "showroom pickup") {
    locationText = "\n📍 Showroom Address: Sherpa Hyundai Showroom, 123 MG Road, Bangalore\n🅿️ Free parking available";
    console.log("🔍 Debug - Using showroom address");
  } else if (locationMode.includes("delivery")) {
    locationText = `\n📍 Test Drive Location: ${session.td_drop_location || 'To be confirmed'}`;
    console.log("🔍 Debug - Using delivery address:", session.td_drop_location);
  } else {
    locationText = "\n📍 Test Drive Location: To be confirmed";
    console.log("🔍 Debug - Using default location");
  }

  // Format the date properly
  let dateDisplay = 'To be confirmed';
  if (session.testDriveDateFormatted) {
    dateDisplay = session.testDriveDateFormatted;
  } else if (session.testDriveDate === 'Today' || session.testDriveDate === 'Tomorrow') {
    dateDisplay = session.testDriveDate;
  } else if (session.testDriveDay) {
    dateDisplay = session.testDriveDay;
  }

  return {
    message: `Perfect! Here's your test drive confirmation:

📋 TEST DRIVE CONFIRMED:
👤 Name: ${session.td_name || 'Not provided'}
📱 Phone: ${session.td_phone || 'Not provided'}
🚗 Car: ${session.selectedCar || 'Not selected'}
📅 Date: ${dateDisplay}
⏰ Time: ${session.testDriveTime || 'Not selected'}
${locationText}

What to bring:
✅ Valid driving license
✅ Photo ID
📞 Need help? Call us: +91-9876543210

Quick reminder: We'll also have financing options ready if you like the car during your test drive!

Please confirm your booking:`,
    options: ["Confirm", "Reject"]
  };
}

module.exports = { handleBrowseUsedCars };<|MERGE_RESOLUTION|>--- conflicted
+++ resolved
@@ -17,7 +17,7 @@
       SELECT ci.image_path
       FROM car_images ci
       JOIN cars c ON ci.car_id = c.id
-      WHERE c.registration_number = $1 AND ci.image_type = $2
+      WHERE c.registration_number = $1 AND ci.image_type = $2baseUrl || process.env.NGROK_URL || process.env.PUBLIC_URL || 
       LIMIT 1
     `, [registrationNumber, ['front', 'back', 'side', 'interior'][sequenceNumber - 1]]);
     
@@ -26,11 +26,7 @@
       return null;
     }
     
-<<<<<<< HEAD
-    const base = 'http://27.111.72.51:3000';
-=======
-    const base = baseUrl || process.env.NGROK_URL || process.env.PUBLIC_URL || 'http://localhost:3000';
->>>>>>> 8a4d76fc
+    const base = baseUrl || process.env.NGROK_URL || process.env.PUBLIC_URL || 'http://27.111.72.51:3000';
     const imagePath = res.rows[0].image_path;
     
     // Return Cloudinary URL if it's already a full URL, otherwise construct local URL
